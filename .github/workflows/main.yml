name: CI

on:
  push:
    branches: [ master ]
    tags:
      - v*

  pull_request:
    branches: [ master ]

env:
  CARGO_TERM_COLOR: always

jobs:

  coverage:

    runs-on: 
    # - ubuntu-latest
    - windows-latest

    steps:
    - uses: actions/checkout@v2
    - name: Cache Rust dependencies
      uses: actions/cache@v1.1.2
      with:
        # There's a problem with caching serde, hence we exclude it here
        path: |
          target
          !target/**/*serde*
        key: ${{ runner.OS }}-build-v2-${{ hashFiles('**/Cargo.lock') }}
    - name: Install latest nightly
      uses: actions-rs/toolchain@v1
      with:
        profile: minimal
        toolchain: nightly
        override: true
    - name: coverage with tarpaulin
      run: |
        cargo install cargo-tarpaulin
        make coverage
        bash <(curl -s https://codecov.io/bash)

  lint:
    runs-on: ubuntu-latest
    steps:
    - name: Install system dependencies
      run: |
        sudo apt-get install -y libboost-all-dev
        sudo update-alternatives --install /usr/bin/g++ g++ /usr/bin/g++-8 50
        sudo update-alternatives --set g++ "/usr/bin/g++-8"
    - uses: actions/checkout@v2
    - name: Cache Rust dependencies
      uses: actions/cache@v1.1.2
      with:
        # There's a problem with caching serde, hence we exclude it here
        path: |
          target
          !target/**/*serde*
        key: ${{ runner.OS }}-build-v2-${{ hashFiles('**/Cargo.lock') }}
    - name: Install latest nightly
      uses: actions-rs/toolchain@v1
      with:
        profile: minimal
        toolchain: nightly
        override: true
        components: rustfmt, clippy
    - name: Validate release notes entry
      run: ./newsfragments/validate_files.py
    - name: Lint with rustfmt
      uses: actions-rs/cargo@v1
      with:
        command: fmt
        args: --all -- --check
    - name: Build
      run: cargo build --all-features --verbose
    - name: Lint with clippy
      uses: actions-rs/cargo@v1
      with:
        command: clippy
        args: --all-targets --all-features -- -D warnings

  test:
    # Build & Test runs on all platforms
    runs-on: ${{ matrix.os }}
    strategy:
      matrix:
        include:
<<<<<<< HEAD
        # - os: ubuntu-latest
        - os: windows-latest
        # Ignoring Mac until we find a solution to: https://github.com/ethereum/fe/pull/106/checks?check_run_id=1322145918
        # - os: macOS-latest
=======
        - os: ubuntu-latest
        - os: macOS-latest
>>>>>>> d300570f
    steps:
    - uses: actions/checkout@v2
    - name: Cache Rust dependencies
      uses: actions/cache@v1.1.2
      with:
        # There's a problem with caching serde, hence we exclude it here
        path: |
          target
          !target/**/*serde*
        key: ${{ runner.OS }}-build-v2-${{ hashFiles('**/Cargo.lock') }}
    - name: Install Mac System dependencies
      if: startsWith(matrix.os,'macOS')
      run: |
        brew install boost
    - name: Install Linux dependencies
      if: startsWith(matrix.os,'ubuntu')
      run: |
        sudo apt-get install -y libboost-all-dev
        sudo update-alternatives --install /usr/bin/g++ g++ /usr/bin/g++-8 50
        sudo update-alternatives --set g++ "/usr/bin/g++-8"
    - name: Install Windows dependencies
      if: startsWith(matrix.os, 'win')
      uses: MarkusJx/install-boost@v1.0.1
      uses: pavpanchekha/setup-z3@v1.2
    - name: Install latest nightly
      uses: actions-rs/toolchain@v1
      with:
        profile: minimal
        toolchain: nightly
        override: true
    - name: Build
      run: cargo build --all-features --verbose
    - name: Run tests
      run: cargo test --workspace --features solc-backend --verbose

  wasm-test:
      runs-on: ubuntu-latest
      container: davesque/rust-wasm
      steps:
      - uses: actions/checkout@v2
      - name: Install latest nightly
        uses: actions-rs/toolchain@v1
        with:
          profile: minimal
          toolchain: nightly
          override: true
      - name: Run WASM tests
        run: wasm-pack test --node -- --workspace


  release:
      # Only run this when we push a tag
      if: startsWith(github.ref, 'refs/tags/')
      runs-on: ${{ matrix.os }}
      needs: [lint, test, wasm-test]
      strategy:
        matrix:
          include:
          - os: ubuntu-latest
            BIN_FILE: fe_amd64
          - os: macOS-latest
            BIN_FILE: fe_mac

      steps:
        - uses: actions/checkout@v2
        - name: Install Linux dependencies
          if: startsWith(matrix.os,'ubuntu')
          run: |
            sudo apt-get install -y libboost-all-dev
            sudo update-alternatives --install /usr/bin/g++ g++ /usr/bin/g++-8 50
            sudo update-alternatives --set g++ "/usr/bin/g++-8"
        - name: Install Mac System dependencies
          if: startsWith(matrix.os,'macOS')
          run: |
            brew install boost
        - name: Install latest nightly
          uses: actions-rs/toolchain@v1
          with:
            profile: minimal
            toolchain: nightly
            override: true
        - name: Build
          run: cargo build --all-features --release && strip target/release/fe && mv target/release/fe target/release/${{ matrix.BIN_FILE }}
        - name: Release
          uses: softprops/action-gh-release@v1
          with:
            files: target/release/${{ matrix.BIN_FILE }}
            prerelease: true
          env:
            GITHUB_TOKEN: ${{ secrets.GITHUB_TOKEN }}<|MERGE_RESOLUTION|>--- conflicted
+++ resolved
@@ -87,15 +87,10 @@
     strategy:
       matrix:
         include:
-<<<<<<< HEAD
         # - os: ubuntu-latest
+        # - os: macOS-latest
         - os: windows-latest
-        # Ignoring Mac until we find a solution to: https://github.com/ethereum/fe/pull/106/checks?check_run_id=1322145918
-        # - os: macOS-latest
-=======
-        - os: ubuntu-latest
-        - os: macOS-latest
->>>>>>> d300570f
+
     steps:
     - uses: actions/checkout@v2
     - name: Cache Rust dependencies
