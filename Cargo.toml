--- conflicted
+++ resolved
@@ -14,16 +14,13 @@
 members = [".", "parser", "compiler", "tests"]
 
 [features]
-solc-backend = ["fe-compiler/solc-backend"]
+solc-backend = ["fe-compiler/solc-backend", "fe-compiler-tests/solc-backend"]
 
 [dependencies]
 clap = "2.33.3"
 fe-common = {path = "common", version = "^0.4.0-alpha"}
 fe-compiler = {path = "compiler", version = "^0.4.0-alpha"}
-<<<<<<< HEAD
 fe-compiler-tests = {path = "tests", features = ["solc-backend"], version = "^0.4.0-alpha"}
-=======
->>>>>>> 97f4125a
 fe-parser = {path = "parser", version = "^0.4.0-alpha"}
 
 [dev-dependencies]
