use crate::errors::CompileError;
use crate::yul::mappers::expressions;
use crate::yul::operations;
use crate::yul::utils;
use fe_parser::ast as fe;
use fe_parser::span::Spanned;
use fe_semantics::namespace::types::{
    Array,
    FeSized,
    FixedSize,
};
use fe_semantics::Context;
use yultsur::*;

/// Builds a Yul statement from a Fe variable declaration
pub fn var_decl(
    context: &Context,
    stmt: &Spanned<fe::FuncStmt>,
) -> Result<yul::Statement, CompileError> {
    if let Some(typ) = context.get_declaration(stmt) {
        return match typ {
            FixedSize::Base(_) => var_decl_base(context, stmt),
            FixedSize::Array(array) => var_decl_array(context, stmt, array.to_owned()),
            FixedSize::Tuple(_) => unimplemented!(),
            FixedSize::String(_) => unimplemented!(),
        };
    }

    unreachable!()
}

fn var_decl_base(
    context: &Context,
    decl: &Spanned<fe::FuncStmt>,
) -> Result<yul::Statement, CompileError> {
    if let fe::FuncStmt::VarDecl {
        target,
        typ: _,
        value,
    } = &decl.node
    {
        let target = utils::var_name(expressions::expr_name_str(target)?);

        return Ok(if let Some(value) = value {
            let value = expressions::expr(context, &value)?;
            statement! { let [target] := [value] }
        } else {
            statement! { let [target] := 0 }
        });
    }

    unreachable!()
}

fn var_decl_array(
    context: &Context,
    decl: &Spanned<fe::FuncStmt>,
    array: Array,
) -> Result<yul::Statement, CompileError> {
    if let fe::FuncStmt::VarDecl {
        target,
        typ: _,
        value,
    } = &decl.node
    {
        let target = utils::var_name(expressions::expr_name_str(target)?);
        let size = literal_expression! { (array.size()) };
<<<<<<< HEAD
        return Ok(if let Some(v) = value {
            let list_yul = expressions::expr_list(context, v)?;
            let array_starts_from = expression! { avail() };
            let statements_memory_store: Vec<yul::Statement> = list_yul
                .into_iter()
                .enumerate()
                .map(|(idx, elt)| {
                    let mptr = operations::indexed_array(
                        array.clone(),
                        array_starts_from.clone(),
                        literal_expression! { (idx)},
                    );
                    operations::val_to_mem(array.inner.clone(), mptr, elt)
                })
                .collect();
            block_statement! {
                (let [target] := [array_starts_from])
                [statements_memory_store...]
            }
        } else {
            statement! { let [target] := alloc([size]) }
=======

        return Ok(match value {
            Some(val) => {
                let value_yul = expressions::expr(&context, val)?;
                statement! { let [target] := [value_yul] }
            }
            None => statement! { let [target] := alloc([size]) },
>>>>>>> 0f91e6a7
        });
    }

    unreachable!()
}

#[cfg(test)]
mod tests {
    use crate::yul::mappers::declarations::var_decl;
    use fe_parser as parser;
    use fe_semantics::namespace::types::{
        Array,
        Base,
        FixedSize,
        Type,
        U256,
    };
    use fe_semantics::test_utils::ContextHarness;
    use fe_semantics::{
        Context,
        ExpressionAttributes,
        Location,
    };

    fn map(context: &Context, src: &str) -> String {
        let tokens = parser::get_parse_tokens(src).expect("Couldn't parse declaration");
        let stmt = &parser::parsers::vardecl_stmt(&tokens[..])
            .expect("Couldn't build declaration AST")
            .1;

        let decl = var_decl(context, &stmt).expect("Couldn't map declaration AST");

        decl.to_string()
    }

    #[test]
    fn decl_u256() {
        let mut harness = ContextHarness::new("foo: u256 = bar");
        harness.add_declaration("foo: u256 = bar", FixedSize::Base(U256));
        harness.add_expression(
            "bar",
            ExpressionAttributes::new(Type::Base(U256), Location::Value),
        );

        assert_eq!(map(&harness.context, &harness.src), "let $foo := $bar");
    }

    #[test]
    fn decl_array() {
        let mut harness = ContextHarness::new("foo: address[10]");
        harness.add_declaration(
            "foo: address[10]",
            FixedSize::Array(Array {
                dimension: 10,
                inner: Base::Address,
            }),
        );

        assert_eq!(
            map(&harness.context, &harness.src),
            "let $foo := alloc(200)"
        );
    }
}<|MERGE_RESOLUTION|>--- conflicted
+++ resolved
@@ -65,29 +65,6 @@
     {
         let target = utils::var_name(expressions::expr_name_str(target)?);
         let size = literal_expression! { (array.size()) };
-<<<<<<< HEAD
-        return Ok(if let Some(v) = value {
-            let list_yul = expressions::expr_list(context, v)?;
-            let array_starts_from = expression! { avail() };
-            let statements_memory_store: Vec<yul::Statement> = list_yul
-                .into_iter()
-                .enumerate()
-                .map(|(idx, elt)| {
-                    let mptr = operations::indexed_array(
-                        array.clone(),
-                        array_starts_from.clone(),
-                        literal_expression! { (idx)},
-                    );
-                    operations::val_to_mem(array.inner.clone(), mptr, elt)
-                })
-                .collect();
-            block_statement! {
-                (let [target] := [array_starts_from])
-                [statements_memory_store...]
-            }
-        } else {
-            statement! { let [target] := alloc([size]) }
-=======
 
         return Ok(match value {
             Some(val) => {
@@ -95,7 +72,6 @@
                 statement! { let [target] := [value_yul] }
             }
             None => statement! { let [target] := alloc([size]) },
->>>>>>> 0f91e6a7
         });
     }
 
